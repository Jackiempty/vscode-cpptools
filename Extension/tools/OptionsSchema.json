--- conflicted
+++ resolved
@@ -132,11 +132,7 @@
             },
             {
               "type": "boolean",
-<<<<<<< HEAD
-              "description": "%c_cpp.debuggers.logging.engineLogging.description%",
-=======
               "description": "%c_cpp.debuggers.logging.natvisDiagnostics.description%",
->>>>>>> a014fe80
               "default": false
             }
           ]
