--- conflicted
+++ resolved
@@ -1,11 +1,5 @@
 # C/C++ for Visual Studio Code Changelog
 
-<<<<<<< HEAD
-## Version 1.14.5: March 22, 2023
-### Bug Fix
-* Fix a deadlock with a multiroot workspace. [#10719](https://github.com/microsoft/vscode-cpptools/issues/10719)
-
-=======
 ## Version 1.15.2: March 12, 2023
 ### Enhancements
 * Add a "Configure IntelliSense" status bar warning. [#10685](https://github.com/microsoft/vscode-cpptools/issues/10685)
@@ -63,7 +57,10 @@
 * Fix an IntelliSense crash with C++20 concepts.
 * Stop querying clang-cl.exe as C.
 
->>>>>>> 7b3ac0a2
+## Version 1.14.5: March 22, 2023
+### Bug Fix
+* Fix a deadlock with a multiroot workspace. [#10719](https://github.com/microsoft/vscode-cpptools/issues/10719)
+
 ## Version 1.14.4: February 28, 2023
 ### Enhancements
 * Add `c23` and `c2x` support for clang and gcc modes. [#7471](https://github.com/microsoft/vscode-cpptools/issues/7471)
