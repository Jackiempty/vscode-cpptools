--- conflicted
+++ resolved
@@ -2,11 +2,7 @@
   "name": "cpptools",
   "displayName": "C/C++",
   "description": "C/C++ IntelliSense, debugging, and code browsing.",
-<<<<<<< HEAD
-  "version": "1.14.5-main",
-=======
-  "version": "1.15.2-main",
->>>>>>> 7b3ac0a2
+  "version": "1.15.3-main",
   "publisher": "ms-vscode",
   "icon": "LanguageCCPP_color_128x.png",
   "readme": "README.md",
